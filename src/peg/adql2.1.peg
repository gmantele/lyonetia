// =========================== Configurables for deployers

udf_prefix <-
	'ivo_';  // additional prefixes to be added here

// ============================ The Grammar's root symbol

query_specification <-
	with_clause? _
	query_expression _ EOF;

// ============================ Top level query parts

with_clause <-
	'WITH' _ with_query
		_ (','_ with_query )*;

with_query <-
	identifier __ as
	_ '(' _ query_expression _ ')';

// Rewriting query_expression to have set operator syntax like
// postgres.
query_expression <-
	select_query
	(_ set_operator
	_ set_query_expression)*;

set_operator <-
	('EXCEPT' / 'INTERSECT' / 'UNION') _a
	(__ 'ALL' _a)?;

set_query_expression <-
	query_expression 
	/ '(' _ query_expression _ ')';

// The SELECT clause itself

select_query <-
	_ 'SELECT'
	(__ set_quantifier)?
	(_ set_limit)?
	_ select_list
	_ table_expression;

set_quantifier <-
	('DISTINCT' / 'ALL') _a;

set_limit <-
	'TOP' __ unsigned_integer;


// ================================= Select lists and their items
select_list	<-
	'*' 
	/ select_sublist (_ ',' _ select_sublist)*;

select_sublist <-
	table_name _ '.' _ '*'
	/ derived_column;

derived_column <- value_expression _ as_clause?;

// Table expressions (FROM clause: tables, join, etc.)

table_expression <-
	from_clause
	(_ where_clause)?
	(_ group_by_clause)?
	(_ order_by_clause)?
	(_ offset_clause)?;

from_clause <-
	'FROM' __ from_list;

from_list <-
	table_reference 
	(_ ',' _ table_reference)*;

// joining correlation_specification and as_clause
as_clause <-
	as? _ identifier;

table_reference <-
	joined_table 
	/ table_name _ as_clause?
	/ subquery _ as_clause;

// JOIN clause and related elements

joined_table <-
	qualified_join
	/ sub_join;

sub_join <-
	'(' _ joined_table _ ')';comment	<-
	'--' r'[^\n\r]*';

comments <-
	(comment EndOfLine)+;

join_opener <-
	sub_join 
	/ table_name _ as_clause?
	/ subquery _ as_clause;

qualified_join <-
	join_opener _ join_clause;

subquery <-
	'(' _ query_expression _ ')';

join_clause <-
	join_method? _ join _ 
	table_reference (_ join_specification)? 
	(_ (sub_join / join_clause))*;

join_type <-
	('INNER'
	/ (outer_join_type _)? 'OUTER') _a;

outer_join_type <-
	('LEFT' / 'RIGHT' / 'FULL') _a;

join_method	<-
	natural? _ (join_type)?;

join_specification	<-
	join_condition
	/ named_columns_join;

join_condition <-
	on _ search_condition;

named_columns_join <-
	'USING' _ '('
	_ identifier (_ ',' _ identifier)*
	_ ')';

// WHERE clause and related elements

where_clause <-
	where _ search_condition;

search_condition <- 
	boolean_term _ (or _ boolean_term)*;

boolean_term <-
	boolean_factor _ (and _ boolean_factor)*;

predicate <-
	comparison_predicate 
	/ between_predicate
	/ in_predicate
	/ like_predicate 
	/ null_predicate 
	/ exists_predicate;

boolean_factor <-
	not? _ boolean_primary;

boolean_primary <-
	'(' search_condition ')'
	/ predicate;

null_predicate <-
	column_reference
	_ 'IS' _ not?
	_ ('TRUE' / 'FALSE' / 'UNKNOWN' / 'NULL');

comparison_predicate <-
	value_expression _ comp_op _ value_expression;

like_predicate <-
	character_value_expression
	_ not? _ ('ILIKE' / 'LIKE')
	_ character_value_expression;

comp_op <-
	'=' / '!=' / '<=' / '>=' / '>' / '<';

between_predicate <-
	value_expression 
	_ not? _ between
	_ value_expression _ and _ value_expression;

in_predicate <-
	value_expression 
	_ not? _ in
	_ in_predicate_value;

in_predicate_value <-
	identifier
	/ '(' value_expression (_ ',' _  value_expression)* ')'
	/ '(' query_expression ')';

exists_predicate <-
	not? _ 'EXISTS' __ subquery;

order_by_clause <-
	'ORDER BY' __ order_by_list;

order_by_list <-
	order_by_term
	(_ ',' _ order_by_term)*;

order_by_term <-
	order_by_expression (__ order_by_direction)?;

order_by_expression <-
	identifier
	/ unsigned_integer;

order_by_direction <-
	'ASC'
	/ 'DESC';

// HAVING clause depends on GROUP BY
group_by_clause <-
	'GROUP BY' __ group_by_term_list
	(__ having_clause)?;

group_by_term_list <-
	identifier (_ ',' _ identifier)*;

having_clause <-
	'HAVING' __  // XXX: ensure balanced parens!
	'('? search_condition ')'?;

offset_clause <-
	'OFFSET' __ unsigned_integer;

// Identifiers (<schema>.<table>.<field>), numerical / geometrical 
// / string expressions and functions

table_name <-
	identifier (_ '.' _ identifier)? (_ '.' _ identifier)?;

// we don't re-use table_name here since PEG uses greedy matching
// and thus would parse x.a all as a table name.  Thus, for 
// column_reference we simply allow 1..4 identifiers.
column_reference <-
	(identifier _ '.' _)? (identifier _ '.' _)? (identifier _ '.' _)? identifier;

identifier <-
	(regular_identifier / delimited_identifier);

delimited_identifier <-
	'"' ('""' / r'[^"]')+ '"';

regular_identifier <-
	(!(keyword) letter (letter / digit / '_')*);

character_string_literal <-
	("'" ("''" / r"[^']")* "'" (Space+ comment _)*)+;

fold_function <-	
	('UPPER'/'LOWER') _ '(' _ character_value_expression _ ')';

string_value_function <-
	string_geometry_function
	/ fold_function
	/ user_defined_function;
	
character_primary <-
	character_string_literal 
	/ string_value_function
	/ value_expression_primary;

concatenation <-
	character_primary
	_ '||' 
	_ character_value_expression;

geometry_function <-
	geometry_value_function
	/ non_predicate_geometry_function
	/ predicate_geometry_function
	/ region
	/ extract_coord_sys;

bitwise_op <-
	'&' / '|' / '^';

bitwise_expression <-
	'~' numeric_value_expression
	/ numeric_value_expression
	_ bitwise_op
	_ numeric_value_expression;

string_value_expression <-
	character_value_expression;

character_value_expression <-
	concatenation
	/ column_reference
	/ character_primary;

geometry_value_function <-
	box
	/ centroid
	/ circle
	/ point
	/ polygon
	/ region 
	/ user_defined_function;

coordinates <-
	numeric_value_expression _ ','
	_ numeric_value_expression;

box <-
	'BOX' _ '(' (
	_ character_string_literal ',')? 
	_ coordinates _ ',' 
	_ numeric_value_expression _ ',' 
	_ numeric_value_expression _ ')';

centroid <-
	'CENTROID' _ '(' 
	_ geometry_value_expression _ ')';

circle <-
	'CIRCLE' _ '(' 
	_ string_value_expression _ ','
	_ coordinates _ ','
	_ numeric_value_expression _ ')';

polygon <-
	'POLYGON' _ '(' 
	_ string_value_expression _ ','
	_ coordinates _ ','
	_ coordinates _ 
	(_ ',' _ coordinates)* _ ')';

non_predicate_geometry_function <-
	area
	/ coord1
	/ coord2
	/ distance;

area <-
	'AREA' _ '(' 
	_ geometry_value_expression 
	_ ')';

coord1 <-
	'COORD1' _ '('
	_ coord_value 
	_ ')';

coord2 <-
	'COORD2' _ '('
	_ coord_value
	_ ')';

coord_value <-
	point /
	column_reference;

distance <-
	'DISTANCE' _ '(' _
	coord_value _ ','
	_ coord_value _ ')';

predicate_geometry_function <-
	contains
	/ intersects;

contains <-
	'CONTAINS' _ '(' 
	_ geometry_value_expression _ ',' 
	_ geometry_value_expression _ ')';

intersects <-
	'INTERSECTS' _ '(' 
	_ geometry_value_expression _ ','
	_ geometry_value_expression _ ')';

region <-
	'REGION' _ '(' _  string_value_expression _ ')';

extract_coord_sys <-
	'COORDSYS' _ '(' _ geometry_value_expression _ ')';

string_geometry_function <-
	extract_coord_sys 
	/ user_defined_function;

math_function <-
	(onetwo_param_math '('
	_ numeric_value_expression (_ ',' _ signed_integer)? 
	_ ')')
	/ (two_param_math '(' 
	_  numeric_value_expression _ ',' 
	_ numeric_value_expression _')')
	/ (one_param_math '(' _ numeric_value_expression _ ')')
	/ rand_function
	/ (no_param_math '()');

trig_function <-
	(two_param_trig '(' 
	_  numeric_value_expression _ ',' 
	_ numeric_value_expression _')')
	/ (one_param_trig '(' 
	_ numeric_value_expression _ ')');

// No params
no_param_math <-
	'PI';

// One param
one_param_trig <-
	'ACOS' / 'ASIN' / 'ATAN' / 'COS' / 
	'COT' / 'SIN' / 'TAN';

one_param_math <-
	'ABS' / 'CEILING' / 'DEGREES' / 'EXP' / 
	'FLOOR' / 'LOG10' / 'LOG' / 'RADIANS' / 
	'SQRT';

// Two param
two_param_math <-
	'MOD' / 'POWER';

two_param_trig <-
	'ATAN2';

onetwo_param_math <-
	'ROUND' / 'TRUNCATE';

rand_function <-
	'RAND' _ '(' (_ numeric_value_expression _)? ')';

string_function <-
	string_func_name '(' _ value_expression _ ')';

string_func_name <-
	'LOWER';

set_function_specification <-
	'COUNT' _ '(' ('*' / 
	(set_quantifier __)? identifier) ')' 
	/ general_set_function;

set_function_type <-
	'AVG' / 'MAX' / 'MIN' / 'SUM';

general_set_function <-
	set_function_type '(' 
	set_quantifier? numeric_value_expression ')';

point <-
	'POINT' _ '('
	_ (string_value_expression / 'NULL') 
	_ ',' _ coordinates _ ')';

numeric_value_expression <-
	term (_ ('+' / '-') _ numeric_value_expression)*;

term <-
	factor (_ ('*' / '/') _ term)*;

factor <-
	('+' / '-')? numeric_primary;

numeric_value_function <-
	math_function
	/ trig_function
	/ numeric_geometry_function
	/ user_defined_function;

numeric_geometry_function <-
	predicate_geometry_function
	/ non_predicate_geometry_function;

udf_name <- udf_prefix regular_identifier;

user_defined_function <-
	udf_name '(' 
	(_ value_expression (_ ',' _ value_expression)* _)?  
	')';

numeric_primary	<-
	value_expression_primary
	/ numeric_value_function;

// This is required as a helper for value_expression (and yes,
// character-valued column references will be numeric_value_expressions
// by this grammar; there is no way around this on the grammar level.
// We probably should require the longest-match feature for ADQL-ready
// PEG, or this is going to be no end of pain.
// And no, we can't have user_defined_function here since that would
// blow up ivo_foo(a,b,c)+x.
character_value_expression_noid <-
	concatenation
	/ fold_function
	/ string_geometry_function;

// value_expression *really* needs a longest-alternative functionality
// (or we'd have to re-write it with look-ahead on the operator).
// As is, we just make sure string_value_expression_noid won't match
// identifier, which should *just* work to keep the PEG engine
// from prematurely committing to s_v_e
value_expression <-
	character_value_expression_noid
	/ numeric_value_expression
	/ geometry_value_expression;

// TODO: value_expression_primary (as in the BNF) is unnecessarily wide
// here ("CENTROID(3)")
geometry_value_expression <-
	value_expression_primary
	/ geometry_value_function;

value_expression_primary <-
	unsigned_literal
	/ column_reference
	/ set_function_specification
	/ '(' value_expression ')';

scientific_number <-
	exact_numeric_literal 'E' 
	('+' / '-')? unsigned_integer;

exact_numeric_literal	<-
	(unsigned_integer '.')* unsigned_integer;

signed_integer <-
	('+' / '-')? unsigned_integer;

// TODO: We should take out character_string_literal here, MD thinks --
// what sort of use case did people have in mind here?
// "POINT('ICRS',X,'SY')"

unsigned_literal <-
	unsigned_numeric_literal
	/ character_string_literal;

unsigned_numeric_literal <- 
	scientific_number 
	/ exact_numeric_literal;

numeric_primary <-
	value_expression_primary
	/ numeric_value_function;

unsigned_integer <-
	digit+;

unsigned_hexadecimal <-
	'0x' hex_digit+;

digit <-
	r'[0-9]';

hex_digit <-
	r'[0-9A-F]';

letter <-
	r'[a-zA-Z]';

// Reserved words

as <- 
	'AS' _a;

on <- 
	'ON' _a;

<<<<<<< HEAD
in <- 'IN' _a;

join <- 'JOIN' _a;
=======
join <-
	'JOIN' _a;
>>>>>>> fd7ce541

natural <-
	'NATURAL' _a;

between <-
	'BETWEEN' _a;

and <-
	'AND' _a;

or <-
	'OR' _a;

not <-
	'NOT' _a;

where <-
	'WHERE' _a;

keyword <-
	ADQL_reserved_word / SQL_reserved_word;

// Caution: If one reserved word is a prefix of another, the longer
// word needs to come first by PEG longest-match wins rules.
ADQL_reserved_word <-
	('ABS' / 'ACOS' / 'AREA' / 'ASIN' / 'ATAN2'
	/ 'ATAN' / 'BIT_AND' / 'BIT_NOT' / 'BIT_OR'
	/ 'BIT_XOR' / 'BOX' / 'CEILING' / 'CENTROID' 
	/ 'CIRCLE' / 'CONTAINS' / 'COORD1' / 'COORD2'
	/ 'COORDSYS' / 'COS' / 'DEGREES' / 'DISTANCE' 
	/ 'EXP' / 'FLOOR' / 'ILIKE' / 'INTERSECTS'
	/ 'IN_UNIT' / 'LOG10' / 'LOG' / 'MOD' 
	/ 'PI' / 'POINT' / 'POLYGON' / 'POWER'
	/ 'RADIANS' / 'REGION' / 'RAND' / 'ROUND'
	/ 'SIN' / 'SQRT' / 'TOP' / 'TAN' / 'TRUNCATE') _a;

SQL_reserved_word <-
	('ABSOLUTE' / 'ACTION' / 'ADD' / 'ALLOCATE '/ 'ALL'
	/ 'ALTER' / and / 'ANY' / 'ARE' / as
	/ 'ASC' / 'ASSERTION' / 'AT' / 'AUTHORISATION'
	/ 'AVG' / 'BEGIN' / between / 'BIT_LENGTH' / 'BIT' / 'BOTH'
	/ 'BY' / 'CASCADE' / 'CASCADED' / 'CASE' / 'CAST'
	/ 'CATALOG' / 'CHARACTER' / 'CHAR_LENGTH' / 'CHAR'
	/ 'CHARACTER_LENGTH' / 'CHECK' / 'CLOSE' / 'COALESCE'
	/ 'COLLATE' / 'COLLATION' / 'COLUMN' / 'COMMIT'
	/ 'CONNECT' / 'CONNECTION' / 'CONSTRAINT' 
	/ 'CONSTRAINTS' / 'CONTINUE' / 'CONVERT'
	/ 'CORRESPONDING' / 'COUNT' / 'CREATE' / 'CROSS'
	/ 'CURRENT_DATE' / 'CURRENT_TIME'
	/ 'CURRENT_TIMESTAMP' / 'CURRENT_USER' / 'CURRENT' / 'CURSOR'
	/ 'DATE' / 'DAY' / 'DEALLOCATE' / 'DECIMAL'
	/ 'DECLARE' / 'DEFAULT' / 'DEFERRABLE' / 'DEFERRED'
	/ 'DELETE' / 'DESCRIBE' / 'DESCRIPTOR' / 'DESC'
	/ 'DIAGNOSTICS' / 'DISCONNECT' / 'DISTINCT' / 'DOMAIN'
	/ 'DOUBLE' / 'DROP' / 'ELSE' / 'END-EXEC' / 'END'
	/ 'ESCAPE' / 'EXCEPT' / 'EXCEPTION'
	/ 'EXECUTE' / 'EXEC' / 'EXISTS' / 'EXTERNAL' / 'EXTRACT'
	/ 'FALSE' / 'FETCH' / 'FIRST' / 'FLOAT' / 'FOR'
	/ 'FOREIGN' / 'FOUND' / 'FROM' / 'FULL' / 'GET'
	/ 'GLOBAL' / 'GOTO' / 'GO' / 'GRANT' / 'GROUP'
	/ 'HAVING' / 'HOUR' / 'IDENTITY' / 'IMMEDIATE'
	/ 'INDICATOR' / 'INITIALLY' / 'INNER'
	/ 'INPUT' / 'INSENSITIVE' / 'INSERT' 
	/ 'INTEGER' / 'INTERSECT' / 'INTERVAL' / 'INTO' / 'INT' / 'IN' 
	/ 'IS' / 'ISOLATION' / join / 'KEY' / 'LANGUAGE'
	/ 'LAST' / 'LEADING' / 'LEFT' / 'LEVEL'
	/ 'LIKE' / 'ILIKE' / 'LOCAL' / 'LOWER' / 'MATCH'
	/ 'MAX' / 'MIN' / 'MINUTE' / 'MODULE'
	/ 'MONTH' / 'NAMES' / 'NATIONAL' / natural
	/ 'NCHAR' / 'NEXT' / 'NO' / not / 'NULL'
	/ 'NULLIF'/ 'NUMERIC' / 'OCTET_LENGTH' / 'OFFSET'
	/ 'OF' / on / 'ONLY' / 'OPEN' / 'OPTION' / or
	/ 'ORDER' / 'OUTER' / 'OUTPUT' / 'OVERLAPS' / 'PAD'
	/ 'PARTIAL' / 'POSITION' / 'PRECISION' / 'PREPARE'
	/ 'PRESERVE' / 'PRIMARY' / 'PRIOR' / 'PRIVILEGES'
	/ 'PROCEDURE' / 'PUBLIC' / 'READ'
	/ 'REAL' / 'REFERENCES' / 'RELATIVE' / 'RESTRICT'
	/ 'REVOKE' / 'RIGHT' / 'ROLLBACK' / 'ROWS'
	/ 'SCHEMA' / 'SCROLL' / 'SECOND' / 'SELECT' / 'SECTION'
	/ 'SESSION_USER' / 'SET' / 'SIZE' / 'SMALLINT' / 'SOME'
	/ 'SPACE' / 'SQL' / 'SQLCODE' / 'SQLERROR' / 'SQLSTATE'
	/ 'SUBSTRING' / 'SUM' / 'SYSTEM_USER' / 'TABLE' 
	/ 'TEMPORARY' / 'THEN' / 'TIMESTAMP' 
	/ 'TIMEZONE_HOUR' / 'TIMEZONE_MINUTE' / 'TIME' / 'TO' / 'TRAILING'
	/ 'TRANSACTION'/ 'TRANSLATE' / 'TRANSLATION' / 'TRIM'
	/ 'TRUE' / 'UNION' / 'UNIQUE' / 'UNKNOWN' / 'UPDATE'
	/ 'UPPER' / 'USAGE' / 'USER' / 'USING' / 'VALUES'
	/ 'VALUE' / 'VARCHAR' / 'VARYING' / 'VIEW' 
	/ 'WHENEVER' / 'WHEN' / where / 'WITH' / 'WORK' / 'WRITE' 
	/ 'YEAR' / 'ZONE') _a;

// Auxiliary rules to handle things like whitespace and comments

ANY_CHAR <-
	letter / digit / ' ' / '\t' / ',' / ';' / '.';

comment	<-
	'--' r'[^\n\r]*';

_ <-
	(comment / Space / EOL)*;

__ <-
	(comment / Space / EOL)+;

_a <-
	!r'[A-Z0-9_]';

Space <-
	' '+ / '\t';

EOL <-
	'\r\n' / '\n' / '\r';<|MERGE_RESOLUTION|>--- conflicted
+++ resolved
@@ -568,14 +568,11 @@
 on <- 
 	'ON' _a;
 
-<<<<<<< HEAD
-in <- 'IN' _a;
-
-join <- 'JOIN' _a;
-=======
+in <- 
+	'IN' _a;
+
 join <-
 	'JOIN' _a;
->>>>>>> fd7ce541
 
 natural <-
 	'NATURAL' _a;
