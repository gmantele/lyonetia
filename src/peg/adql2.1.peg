--- conflicted
+++ resolved
@@ -446,15 +446,6 @@
 	_ (string_value_expression / 'NULL') 
 	_ ',' _ coordinates _ ')';
 
-<<<<<<< HEAD
-comment	<-
-	'--' r'[^\n\r]*';
-
-comments <-
-	(comment EndOfLine)+;
-
-=======
->>>>>>> 6eb50fcb
 numeric_value_expression <-
 	term (_ ('+' / '-') _ numeric_value_expression)*;
 
@@ -619,15 +610,9 @@
 ANY_CHAR <-
 	letter / digit / ' ' / '\t' / ',' / ';' / '.';
 
-<<<<<<< HEAD
-=======
 comment	<-
 	'--' r'[^\n\r]*';
 
-comments <-
-	(comment EndOfLine)+;
-
->>>>>>> 6eb50fcb
 _ <-
 	(comment / Space / EOL)*;
 
