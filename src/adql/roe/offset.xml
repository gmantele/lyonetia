<?xml version="1.0"?>
<!--+
    |
    | Copyright (c) 2016, ROE (http://www.roe.ac.uk/)
    | All rights reserved.
    |
    | This program is free software: you can redistribute it and/or modify
    | it under the terms of the GNU General Public License as published by
    | the Free Software Foundation, either version 3 of the License, or
    | (at your option) any later version.
    |
    | This program is distributed in the hope that it will be useful,
    | but WITHOUT ANY WARRANTY; without even the implied warranty of
    | MERCHANTABILITY or FITNESS FOR A PARTICULAR PURPOSE.  See the
    | GNU General Public License for more details.
    |
    | You should have received a copy of the GNU General Public License
    | along with this program.  If not, see <http://www.gnu.org/licenses/>.
    |
    +-->
<queries>

    <contact>
        <name>Dave Morris</name>
        <url>https://github.com/Zarquan</url>
    </contact>
    <publisher>
        <name>The Royal Observatory, Edinburgh</name>
        <url>http://www.roe.ac.uk/</url>
    </publisher>

    <query uuid=''>

        <dataset>http://wwww.example.org/</dataset>

        <description>
            <![CDATA[
            As simple example for OFFSET.
            ]]>
<<<<<<< HEAD
        </description>
=======
		</description>
>>>>>>> 9d1adb73

        <adql version='adql-2.1' valid='true'>
            <![CDATA[
            SELECT TOP 10
                ident
            FROM
                source
            WHERE
                ident IS NOT NULL
            OFFSET 100
            ]]>
        </adql>

        <!--+
            | A list of optional featuers.
            +-->
        <options>
            <option>
                <type>ivo://ivoa.net/std/TAPRegExt#offset</type>
                <name>OFFSET</name>
            </option>
        </options>

        <!--+
            | A list of platform compatibility.
            +-->
        <platforms>

            <platform ident='https://www.postgresql.org/' version='9.4.8' support='FULL'>
                <tests>
                    <test>https://github.com/ivoa/cosmopterix/wiki/OFFSET-and-LIMIT#postgresql</test>
                </tests>
            </platform>

            <platform ident='http://www.oracle.com/' version='11.2' support='PARTIAL'>
                <tests>
                    <test>https://github.com/ivoa/cosmopterix/wiki/OFFSET-and-LIMIT#oracle</test>
                </tests>
                <notes>
                    <![CDATA[
                    OFFSET is not supported before version 12.
                    However, there are work arounds using row number.
                    ]]>
                </notes>
            </platform>

            <platform ident='https://mariadb.com/kb/en/mariadb/spider-storage-engine-overview/' support='NONE'>
                <notes>
                    <![CDATA[
                    OFFSET is not practical on a sharded database system.
                    ]]>
                </notes>
            </platform>
        
        </platforms>
        
    </query>
</queries><|MERGE_RESOLUTION|>--- conflicted
+++ resolved
@@ -37,11 +37,7 @@
             <![CDATA[
             As simple example for OFFSET.
             ]]>
-<<<<<<< HEAD
         </description>
-=======
-		</description>
->>>>>>> 9d1adb73
 
         <adql version='adql-2.1' valid='true'>
             <![CDATA[
